# Copyright (C) 2008 Canonical Ltd
#
# This program is free software; you can redistribute it and/or modify
# it under the terms of the GNU General Public License as published by
# the Free Software Foundation; either version 2 of the License, or
# (at your option) any later version.
#
# This program is distributed in the hope that it will be useful,
# but WITHOUT ANY WARRANTY; without even the implied warranty of
# MERCHANTABILITY or FITNESS FOR A PARTICULAR PURPOSE.  See the
# GNU General Public License for more details.
#
# You should have received a copy of the GNU General Public License
# along with this program; if not, write to the Free Software
# Foundation, Inc., 59 Temple Place, Suite 330, Boston, MA  02111-1307  USA

"""Import processor that supports all Bazaar repository formats."""


import re
import time
from bzrlib import (
    builtins,
    bzrdir,
    debug,
    delta,
    errors,
    generate_ids,
    inventory,
    lru_cache,
    osutils,
    progress,
    revision,
    revisiontree,
    transport,
    )
from bzrlib.repofmt import pack_repo
from bzrlib.trace import (
    error,
    mutter,
    note,
    warning,
    )
import bzrlib.util.configobj.configobj as configobj
from bzrlib.plugins.fastimport import (
    errors as plugin_errors,
    helpers,
    idmapfile,
    processor,
    revisionloader,
    )


# How many commits before automatically reporting progress
_DEFAULT_AUTO_PROGRESS = 1000

# How many commits before automatically checkpointing
_DEFAULT_AUTO_CHECKPOINT = 10000

# How many inventories to cache
_DEFAULT_INV_CACHE_SIZE = 10


class GenericProcessor(processor.ImportProcessor):
    """An import processor that handles basic imports.

    Current features supported:

    * blobs are cached in memory
    * files and symlinks commits are supported
    * checkpoints automatically happen at a configurable frequency
      over and above the stream requested checkpoints
    * timestamped progress reporting, both automatic and stream requested
    * LATER: reset support, tags for each branch
    * some basic statistics are dumped on completion.

    At checkpoints and on completion, the commit-id -> revision-id map is
    saved to a file called 'fastimport-id-map'. If the import crashes
    or is interrupted, it can be started again and this file will be
    used to skip over already loaded revisions. The format of each line
    is "commit-id revision-id" so commit-ids cannot include spaces.

    Here are the supported parameters:

    * info - name of a hints file holding the analysis generated
      by running the fast-import-info processor in verbose mode. When
      importing large repositories, this parameter is needed so
      that the importer knows what blobs to intelligently cache.

    * trees - update the working trees before completing.
      By default, the importer updates the repository
      and branches and the user needs to run 'bzr update' for the
      branches of interest afterwards.

    * checkpoint - automatically checkpoint every n commits over and
      above any checkpoints contained in the import stream.
      The default is 10000.

    * count - only import this many commits then exit. If not set
      or negative, all commits are imported.
    
    * inv-cache - number of inventories to cache.
      If not set, the default is 10.

    * experimental - enable experimental mode, i.e. use features
      not yet fully tested.

    * import-marks - name of file to read to load mark information from

    * export-marks - name of file to write to save mark information to
    """

    known_params = [
        'info',
        'trees',
        'checkpoint',
        'count',
        'inv-cache',
        'experimental',
        'import-marks',
        'export-marks',
        ]

    def note(self, msg, *args):
        """Output a note but timestamp it."""
        msg = "%s %s" % (self._time_of_day(), msg)
        note(msg, *args)

    def warning(self, msg, *args):
        """Output a warning but timestamp it."""
        msg = "%s WARNING: %s" % (self._time_of_day(), msg)
        warning(msg, *args)

    def debug(self, mgs, *args):
        """Output a debug message if the appropriate -D option was given."""
        if "fast-import" in debug.debug_flags:
            msg = "%s DEBUG: %s" % (self._time_of_day(), msg)
            mutter(msg, *args)

    def _time_of_day(self):
        """Time of day as a string."""
        # Note: this is a separate method so tests can patch in a fixed value
        return time.strftime("%H:%M:%S")

    def _import_marks(self, filename):
        try:
            f = file(filename)
        except IOError:
            self.warning(
                "Could not open import-marks file, not importing marks")
            return

        firstline = f.readline()
        match = re.match(r'^format=(\d+)$', firstline)
        if not match:
            print >>sys.stderr, "%r doesn't look like a mark file" % \
                (filename,)
            sys.exit(1)
        elif match.group(1) != '1':
            print >>sys.stderr, 'format version in mark file not supported'
            sys.exit(1)

        for string in f.readline().rstrip('\n').split('\0'):
            if not string:
                continue
            name, integer = string.rsplit('.', 1)
            # We really can't do anything with the branch information, so we
            # just skip it
            
        self.cache_mgr.revision_ids = {}
        for line in f:
            line = line.rstrip('\n')
            mark, revid = line.split(' ', 1)
            self.cache_mgr.revision_ids[mark] = revid
        f.close()
    
    def export_marks(self, filename):
        try:
            f = file(filename, 'w')
        except IOError:
            self.warning(
                "Could not open export-marks file, not exporting marks")
            return
        f.write('format=1\n')
        f.write('\0tmp.0\n')
        for mark, revid in self.cache_mgr.revision_ids.iteritems():
            f.write('%s %s\n' % (mark, revid))
        f.close()
        
    def pre_process(self):
        self._start_time = time.time()
        self._load_info_and_params()
        self.cache_mgr = GenericCacheManager(self.info, self.verbose,
            self.inventory_cache_size)
        
        if self.params.get("import-marks") is not None:
            self._import_marks(self.params.get("import-marks"))
            self.skip_total = False
            self.first_incremental_commit = True
        else:
            self.first_incremental_commit = False
            self.skip_total = self._init_id_map()
            if self.skip_total:
                self.note("Found %d commits already loaded - "
                    "skipping over these ...", self.skip_total)
        self._revision_count = 0

        # mapping of tag name to revision_id
        self.tags = {}

        # Create the revision loader needed for committing
        new_repo_api = hasattr(self.repo, 'revisions')
        if new_repo_api:
            self.loader = revisionloader.RevisionLoader2(self.repo)
        elif not self._experimental:
            self.loader = revisionloader.RevisionLoader1(self.repo)
        else:
            def fulltext_when(count):
                total = self.total_commits
                if total is not None and count == total:
                    fulltext = True
                else:
                    # Create an inventory fulltext every 200 revisions
                    fulltext = count % 200 == 0
                if fulltext:
                    self.note("%d commits - storing inventory as full-text",
                        count)
                return fulltext

            self.loader = revisionloader.ImportRevisionLoader1(
                self.repo, self.inventory_cache_size,
                fulltext_when=fulltext_when)

        # Disable autopacking if the repo format supports it.
        # THIS IS A HACK - there is no sanctioned way of doing this yet.
        if isinstance(self.repo, pack_repo.KnitPackRepository):
            self._original_max_pack_count = \
                self.repo._pack_collection._max_pack_count
            def _max_pack_count_for_import(total_revisions):
                return total_revisions + 1
            self.repo._pack_collection._max_pack_count = \
                _max_pack_count_for_import
        else:
            self._original_max_pack_count = None
            
        # Create a write group. This is committed at the end of the import.
        # Checkpointing closes the current one and starts a new one.
        self.repo.start_write_group()

    def _load_info_and_params(self):
        self._experimental = bool(self.params.get('experimental', False))

        # This is currently hard-coded but might be configurable via
        # parameters one day if that's needed
        repo_transport = self.repo.control_files._transport
        self.id_map_path = repo_transport.local_abspath("fastimport-id-map")

        # Load the info file, if any
        info_path = self.params.get('info')
        if info_path is not None:
            self.info = configobj.ConfigObj(info_path)
        else:
            self.info = None

        # Decide how often to automatically report progress
        # (not a parameter yet)
        self.progress_every = _DEFAULT_AUTO_PROGRESS
        if self.verbose:
            self.progress_every = self.progress_every / 10

        # Decide how often to automatically checkpoint
        self.checkpoint_every = int(self.params.get('checkpoint',
            _DEFAULT_AUTO_CHECKPOINT))

        # Decide how big to make the inventory cache
        self.inventory_cache_size = int(self.params.get('inv-cache',
            _DEFAULT_INV_CACHE_SIZE))

        # Find the maximum number of commits to import (None means all)
        # and prepare progress reporting. Just in case the info file
        # has an outdated count of commits, we store the max counts
        # at which we need to terminate separately to the total used
        # for progress tracking.
        try:
            self.max_commits = int(self.params['count'])
            if self.max_commits < 0:
                self.max_commits = None
        except KeyError:
            self.max_commits = None
        if self.info is not None:
            self.total_commits = int(self.info['Command counts']['commit'])
            if (self.max_commits is not None and
                self.total_commits > self.max_commits):
                self.total_commits = self.max_commits
        else:
            self.total_commits = self.max_commits

    def _process(self, command_iter):
        # if anything goes wrong, abort the write group if any
        try:
            processor.ImportProcessor._process(self, command_iter)
        except:
            if self.repo is not None and self.repo.is_in_write_group():
                self.repo.abort_write_group()
            raise

    def post_process(self):
        # Commit the current write group and checkpoint the id map
        self.repo.commit_write_group()
        self._save_id_map()

        if self.params.get("export-marks") is not None:
            self.export_marks(self.params.get("export-marks"))

        # Update the branches
        self.note("Updating branch information ...")
        updater = GenericBranchUpdater(self.repo, self.branch, self.cache_mgr,
            helpers.invert_dictset(self.cache_mgr.heads),
            self.cache_mgr.last_ref, self.tags)
        branches_updated, branches_lost = updater.update()
        self._branch_count = len(branches_updated)

        # Tell the user about branches that were not created
        if branches_lost:
            if not self.repo.is_shared():
                self.warning("Cannot import multiple branches into "
                    "an unshared repository")
            self.warning("Not creating branches for these head revisions:")
            for lost_info in branches_lost:
                head_revision = lost_info[1]
                branch_name = lost_info[0]
                self.note("\t %s = %s", head_revision, branch_name)

        # Update the working trees as requested and dump stats
        self._tree_count = 0
        remind_about_update = True
        if self._branch_count == 0:
            self.note("no branches to update")
            self.note("no working trees to update")
            remind_about_update = False
        elif self.params.get('trees', False):
            trees = self._get_working_trees(branches_updated)
            if trees:
                self.note("Updating the working trees ...")
                if self.verbose:
                    report = delta._ChangeReporter()
                else:
                    reporter = None
                for wt in trees:
                    wt.update(reporter)
                    self._tree_count += 1
                remind_about_update = False
            else:
                self.warning("No working trees available to update")
        self.dump_stats()

        # Finish up by telling the user what to do next.
        if self._original_max_pack_count:
            # We earlier disabled autopacking, creating one pack every
            # checkpoint instead. We now pack the repository to optimise
            # how data is stored.
            if self._revision_count > self.checkpoint_every:
                self.note("Packing repository ...")
                self.repo.pack()
                # To be conservative, packing puts the old packs and
                # indices in obsolete_packs. We err on the side of
                # optimism and clear out that directory to save space.
                self.note("Removing obsolete packs ...")
                # TODO: Use a public API for this once one exists
                repo_transport = self.repo._pack_collection.transport
                repo_transport.clone('obsolete_packs').delete_multi(
                    repo_transport.list_dir('obsolete_packs'))
        if remind_about_update:
            # This message is explicitly not timestamped.
            note("To refresh the working tree for a branch, "
                "use 'bzr update'.")

    def _get_working_trees(self, branches):
        """Get the working trees for branches in the repository."""
        result = []
        wt_expected = self.repo.make_working_trees()
        for br in branches:
            if br == self.branch and br is not None:
                wt = self.working_tree
            elif wt_expected:
                try:
                    wt = br.bzrdir.open_workingtree()
                except errors.NoWorkingTree:
                    self.warning("No working tree for branch %s", br)
                    continue
            else:
                continue
            result.append(wt)
        return result

    def dump_stats(self):
        time_required = progress.str_tdelta(time.time() - self._start_time)
        rc = self._revision_count - self.skip_total
        bc = self._branch_count
        wtc = self._tree_count
        self.note("Imported %d %s, updating %d %s and %d %s in %s",
            rc, helpers.single_plural(rc, "revision", "revisions"),
            bc, helpers.single_plural(bc, "branch", "branches"),
            wtc, helpers.single_plural(wtc, "tree", "trees"),
            time_required)

    def _init_id_map(self):
        """Load the id-map and check it matches the repository.
        
        :return: the number of entries in the map
        """
        # Currently, we just check the size. In the future, we might
        # decide to be more paranoid and check that the revision-ids
        # are identical as well.
        self.cache_mgr.revision_ids, known = idmapfile.load_id_map(
            self.id_map_path)
        existing_count = len(self.repo.all_revision_ids())
        if existing_count < known:
            raise plugin_errors.BadRepositorySize(known, existing_count)
        return known

    def _save_id_map(self):
        """Save the id-map."""
        # Save the whole lot every time. If this proves a problem, we can
        # change to 'append just the new ones' at a later time.
        idmapfile.save_id_map(self.id_map_path, self.cache_mgr.revision_ids)

    def blob_handler(self, cmd):
        """Process a BlobCommand."""
        if cmd.mark is not None:
            dataref = cmd.id
        else:
            dataref = osutils.sha_strings(cmd.data)
        self.cache_mgr.store_blob(dataref, cmd.data)

    def checkpoint_handler(self, cmd):
        """Process a CheckpointCommand."""
        # Commit the current write group and start a new one
        self.repo.commit_write_group()
        self._save_id_map()
        self.repo.start_write_group()

    def commit_handler(self, cmd):
        """Process a CommitCommand."""
        if self.skip_total and self._revision_count < self.skip_total:
            _track_heads(cmd, self.cache_mgr)
            # Check that we really do know about this commit-id
            if not self.cache_mgr.revision_ids.has_key(cmd.id):
                raise plugin_errors.BadRestart(cmd.id)
            # Consume the file commands and free any non-sticky blobs
            for fc in cmd.file_iter():
                pass
            self.cache_mgr._blobs = {}
            self._revision_count += 1
            # If we're finished getting back to where we were,
            # load the file-ids cache
            if self._revision_count == self.skip_total:
                self._gen_file_ids_cache()
                self.note("Generated the file-ids cache - %d entries",
                    len(self.cache_mgr.file_ids.keys()))
            return
        if self.first_incremental_commit:
            self.first_incremental_commit = None
            parents = _track_heads(cmd, self.cache_mgr)
            self._gen_file_ids_cache(parents)

        # 'Commit' the revision and report progress
        handler = GenericCommitHandler(cmd, self.repo, self.cache_mgr,
            self.loader, self.verbose, self._experimental)
        handler.process()
        self.cache_mgr.revision_ids[cmd.id] = handler.revision_id
        self._revision_count += 1
        self.report_progress("(%s)" % cmd.id)

        # Check if we should finish up or automatically checkpoint
        if (self.max_commits is not None and
            self._revision_count >= self.max_commits):
            self.note("Stopping after reaching requested count of commits")
            self.finished = True
        elif self._revision_count % self.checkpoint_every == 0:
            self.note("%d commits - automatic checkpoint triggered",
                self._revision_count)
            self.checkpoint_handler(None)

    def _gen_file_ids_cache(self, revs=False):
        """Generate the file-id cache by searching repository inventories.
        """
        # Get the interesting revisions - the heads
        if revs:
            head_ids = revs
        else:
            head_ids = self.cache_mgr.heads.keys()
        revision_ids = [self.cache_mgr.revision_ids[h] for h in head_ids]

        # Update the fileid cache
        file_ids = {}
        for revision_id in revision_ids:
            inv = self.repo.revision_tree(revision_id).inventory
            # Cache the inventories while we're at it
            self.cache_mgr.inventories[revision_id] = inv
            for path, ie in inv.iter_entries():
                file_ids[path] = ie.file_id
        self.cache_mgr.file_ids = file_ids

    def report_progress(self, details=''):
        # TODO: use a progress bar with ETA enabled
        if self._revision_count % self.progress_every == 0:
            if self.total_commits is not None:
                counts = "%d/%d" % (self._revision_count, self.total_commits)
                eta = progress.get_eta(self._start_time, self._revision_count,
                    self.total_commits)
                eta_str = progress.str_tdelta(eta)
                if eta_str.endswith('--'):
                    eta_str = ''
                else:
                    eta_str = '[%s] ' % eta_str
            else:
                counts = "%d" % (self._revision_count,)
                eta_str = ''
            self.note("%s commits processed %s%s" % (counts, eta_str, details))

    def progress_handler(self, cmd):
        """Process a ProgressCommand."""
        # We could use a progress bar here instead
        self.note("progress %s" % (cmd.message,))

    def reset_handler(self, cmd):
        """Process a ResetCommand."""
        if cmd.ref.startswith('refs/tags/'):
<<<<<<< HEAD
            tag_name = cmd.ref[len('refs/tags/'):]
            if cmd.from_ is not None:
                self._set_tag(tag_name, cmd.from_)
            elif self.verbose:
                self.warning("ignoring reset refs/tags/%s - no from clause"
                    % tag_name)
        else:
            self.warning("resets are not supported yet"
                " - ignoring reset of '%s'", cmd.ref)
=======
            self._set_tag(cmd.ref[len('refs/tags/'):], cmd.from_)
	    return

	# FIXME: cmd.from_ is a committish and thus could reference
	# another branch.  Create a method for resolving commitsh's.
        if cmd.from_ is not None:
            self.cache_mgr.last_ref = cmd.ref
            self.cache_mgr.heads.setdefault(cmd.from_, set()).add(cmd.ref)
            self.cache_mgr.last_ids[cmd.ref] = cmd.from_

            updater = GenericBranchUpdater(self.repo, self.branch, self.cache_mgr,
                helpers.invert_dictset(self.cache_mgr.heads),
                self.cache_mgr.last_ref, self.tags)
            updater.update()
>>>>>>> eaa8af23

    def tag_handler(self, cmd):
        """Process a TagCommand."""
        if cmd.from_ is not None:
            self._set_tag(cmd.id, cmd.from_)
        else:
            self.warning("ignoring tag %s - no from clause" % cmd.id)

    def _set_tag(self, name, from_):
        """Define a tag given a name and import 'from' reference."""
        bzr_tag_name = name.decode('utf-8', 'replace')
        bzr_rev_id = self.cache_mgr.revision_ids[from_]
        self.tags[bzr_tag_name] = bzr_rev_id


class GenericCacheManager(object):
    """A manager of caches for the GenericProcessor."""

    def __init__(self, info, verbose=False, inventory_cache_size=10):
        """Create a manager of caches.

        :param info: a ConfigObj holding the output from
            the --info processor, or None if no hints are available
        """
        self.verbose = verbose

        # dataref -> data. datref is either :mark or the sha-1.
        # Sticky blobs aren't removed after being referenced.
        self._blobs = {}
        self._sticky_blobs = {}

        # revision-id -> Inventory cache
        # these are large and we probably don't need too many as
        # most parents are recent in history
        self.inventories = lru_cache.LRUCache(inventory_cache_size)

        # import commmit-ids -> revision-id lookup table
        # we need to keep all of these but they are small
        self.revision_ids = {}

        # path -> file-ids - as generated
        self.file_ids = {}

        # Head tracking: last ref, last id per ref & map of commit ids to ref*s*
        self.last_ref = None
        self.last_ids = {}
        self.heads = {}

        # Work out the blobs to make sticky - None means all
        self._blobs_to_keep = None
        if info is not None:
            try:
                self._blobs_to_keep = info['Blob usage tracking']['multi']
            except KeyError:
                # info not in file - possible when no blobs used
                pass

    def store_blob(self, id, data):
        """Store a blob of data."""
        if (self._blobs_to_keep is None or data == '' or
            id in self._blobs_to_keep):
            self._sticky_blobs[id] = data
        else:
            self._blobs[id] = data

    def fetch_blob(self, id):
        """Fetch a blob of data."""
        try:
            return self._sticky_blobs[id]
        except KeyError:
            return self._blobs.pop(id)

    def _delete_path(self, path):
        """Remove a path from caches."""
        # we actually want to remember what file-id we gave a path,
        # even when that file is deleted, so doing nothing is correct
        pass

    def _rename_path(self, old_path, new_path):
        """Rename a path in the caches."""
        # In this case, we need to forget the file-id we gave a path,
        # otherwise, we'll get duplicate file-ids in the repository.
        self.file_ids[new_path] = self.file_ids[old_path]
        del self.file_ids[old_path]


def _track_heads(cmd, cache_mgr):
    """Track the repository heads given a CommitCommand.
    
    :return: the list of parents in terms of commit-ids
    """
    # Get the true set of parents
    if cmd.from_ is not None:
        parents = [cmd.from_]
    else:
        last_id = cache_mgr.last_ids.get(cmd.ref)
        if last_id is not None:
            parents = [last_id]
        else:
            parents = []
    parents.extend(cmd.merges)
    # Track the heads
    for parent in parents:
        try:
            del cache_mgr.heads[parent] # FIXME?
        except KeyError:
            # it's ok if the parent isn't there - another
            # commit may have already removed it
            pass
    cache_mgr.heads.setdefault(cmd.id, set()).add(cmd.ref)
    cache_mgr.last_ids[cmd.ref] = cmd.id
    cache_mgr.last_ref = cmd.ref
    return parents


class GenericCommitHandler(processor.CommitHandler):

    def __init__(self, command, repo, cache_mgr, loader, verbose=False,
        _experimental=False):
        processor.CommitHandler.__init__(self, command)
        self.repo = repo
        self.cache_mgr = cache_mgr
        self.loader = loader
        self.verbose = verbose
        self._experimental = _experimental

    def note(self, msg, *args):
        """Output a note but add context."""
        msg = "%s (%s)" % (msg, self.command.id)
        note(msg, *args)

    def warning(self, msg, *args):
        """Output a warning but add context."""
        msg = "WARNING: %s (%s)" % (msg, self.command.id)
        warning(msg, *args)

    def debug(self, msg, *args):
        """Output a mutter if the appropriate -D option was given."""
        if "fast-import" in debug.debug_flags:
            msg = "%s (%s)" % (msg, self.command.id)
            mutter(msg, *args)

    def pre_process_files(self):
        """Prepare for committing."""
        self.revision_id = self.gen_revision_id()
        # cache of texts for this commit, indexed by file-id
        self.lines_for_commit = {}
        if self.repo.supports_rich_root():
            self.lines_for_commit[inventory.ROOT_ID] = []

        # Track the heads and get the real parent list
        parents = _track_heads(self.command, self.cache_mgr)

        # Convert the parent commit-ids to bzr revision-ids
        if parents:
            self.parents = [self.cache_mgr.revision_ids[p]
                for p in parents]
        else:
            self.parents = []
        self.debug("revision parents are %s", str(self.parents))

        # Seed the inventory from the previous one
        if len(self.parents) == 0:
            self.inventory = self.gen_initial_inventory()
        else:
            # use the bzr_revision_id to lookup the inv cache
            inv = self.get_inventory(self.parents[0])
            # TODO: Shallow copy - deep inventory copying is expensive
            self.inventory = inv.copy()
        if self.repo.supports_rich_root():
            self.inventory.revision_id = self.revision_id
        else:
            # In this repository, root entries have no knit or weave. When
            # serializing out to disk and back in, root.revision is always
            # the new revision_id.
            self.inventory.root.revision = self.revision_id

        # directory-path -> inventory-entry for current inventory
        self.directory_entries = dict(self.inventory.directories())

    def post_process_files(self):
        """Save the revision."""
        self.cache_mgr.inventories[self.revision_id] = self.inventory

        # Load the revision into the repository
        rev_props = {}
        committer = self.command.committer
        who = "%s <%s>" % (committer[0],committer[1])
        author = self.command.author
        if author is not None:
            author_id = "%s <%s>" % (author[0],author[1])
            if author_id != who:
                rev_props['author'] = author_id
        rev = revision.Revision(
           timestamp=committer[2],
           timezone=committer[3],
           committer=who,
           message=self._escape_commit_message(self.command.message),
           revision_id=self.revision_id,
           properties=rev_props,
           parent_ids=self.parents)
        self.loader.load(rev, self.inventory, None,
            lambda file_id: self._get_lines(file_id),
            lambda revision_ids: self._get_inventories(revision_ids))

    def _escape_commit_message(self, message):
        """Replace xml-incompatible control characters."""
        # It's crap that we need to do this at this level (but we do)
        # Code copied from bzrlib.commit.
        
        # Python strings can include characters that can't be
        # represented in well-formed XML; escape characters that
        # aren't listed in the XML specification
        # (http://www.w3.org/TR/REC-xml/#NT-Char).
        message, _ = re.subn(
            u'[^\x09\x0A\x0D\u0020-\uD7FF\uE000-\uFFFD]+',
            lambda match: match.group(0).encode('unicode_escape'),
            message)
        return message

    def modify_handler(self, filecmd):
        if filecmd.dataref is not None:
            data = self.cache_mgr.fetch_blob(filecmd.dataref)
        else:
            data = filecmd.data
        self.debug("modifying %s", filecmd.path)
        self._modify_inventory(filecmd.path, filecmd.kind,
            filecmd.is_executable, data)

    def _delete_recursive(self, path):
        self.debug("deleting %s", path)
        fileid = self.bzr_file_id(path)
        dirname, basename = osutils.split(path)
        if (fileid in self.inventory and
            isinstance(self.inventory[fileid], inventory.InventoryDirectory)):
            for child_path in self.inventory[fileid].children.keys():
                self._delete_recursive(os.utils.pathjoin(path, child_path))
        try:
            if self.inventory.id2path(fileid) == path:
                del self.inventory[fileid]
            else:
                # already added by some other name?
                if dirname in self.cache_mgr.file_ids:
                    parent_id = self.cache_mgr.file_ids[dirname]
                    del self.inventory[parent_id].children[basename]
        except KeyError:
            self._warn_unless_in_merges(fileid, path)
        except errors.NoSuchId:
            self._warn_unless_in_merges(fileid, path)
        except AttributeError, ex:
            if ex.args[0] == 'children':
                # A directory has changed into a file and then one
                # of it's children is being deleted!
                self._warn_unless_in_merges(fileid, path)
            else:
                raise
        try:
            self.cache_mgr._delete_path(path)
        except KeyError:
            pass

    def delete_handler(self, filecmd):
        self._delete_recursive(filecmd.path)

    def _warn_unless_in_merges(self, fileid, path):
        if len(self.parents) <= 1:
            return
        for parent in self.parents[1:]:
            if fileid in self.get_inventory(parent):
                return
        self.warning("ignoring delete of %s as not in parent inventories", path)

    def copy_handler(self, filecmd):
        raise NotImplementedError(self.copy_handler)

    def rename_handler(self, filecmd):
        old_path = filecmd.old_path
        new_path = filecmd.new_path
        self.debug("renaming %s to %s", old_path, new_path)
        file_id = self.bzr_file_id(old_path)
        basename, new_parent_ie = self._ensure_directory(new_path)
        new_parent_id = new_parent_ie.file_id
        existing_id = self.inventory.path2id(new_path)
        if existing_id is not None:
            self.inventory.remove_recursive_id(existing_id)
        ie = self.inventory[file_id]
        lines = self.loader._get_lines(file_id, ie.revision)
        self.lines_for_commit[file_id] = lines
        self.inventory.rename(file_id, new_parent_id, basename)
        self.cache_mgr._rename_path(old_path, new_path)
        self.inventory[file_id].revision = self.revision_id

    def deleteall_handler(self, filecmd):
        self.debug("deleting all files (and also all directories)")
        for path, fileid in self.cache_mgr.file_ids.items():
            del self.inventory[fileid]
            self.cache_mgr._delete_path(path)

    def bzr_file_id_and_new(self, path):
        """Get a Bazaar file identifier and new flag for a path.
        
        :return: file_id, is_new where
          is_new = True if the file_id is newly created
        """
        try:
            id = self.cache_mgr.file_ids[path]
            return id, False
        except KeyError:
            id = generate_ids.gen_file_id(path)
            self.cache_mgr.file_ids[path] = id
            self.debug("Generated new file id %s for '%s'", id, path)
            return id, True

    def bzr_file_id(self, path):
        """Get a Bazaar file identifier for a path."""
        return self.bzr_file_id_and_new(path)[0]

    def gen_initial_inventory(self):
        """Generate an inventory for a parentless revision."""
        inv = inventory.Inventory(revision_id=self.revision_id)
        if self.repo.supports_rich_root():
            # The very first root needs to have the right revision
            inv.root.revision = self.revision_id
        return inv

    def gen_revision_id(self):
        """Generate a revision id.

        Subclasses may override this to produce deterministic ids say.
        """
        committer = self.command.committer
        # Perhaps 'who' being the person running the import is ok? If so,
        # it might be a bit quicker and give slightly better compression?
        who = "%s <%s>" % (committer[0],committer[1])
        timestamp = committer[2]
        return generate_ids.gen_revision_id(who, timestamp)

    def get_inventory(self, revision_id):
        """Get the inventory for a revision id."""
        try:
            inv = self.cache_mgr.inventories[revision_id]
        except KeyError:
            if self.verbose:
                self.note("get_inventory cache miss for %s", revision_id)
            # Not cached so reconstruct from repository
            inv = self.repo.revision_tree(revision_id).inventory
            self.cache_mgr.inventories[revision_id] = inv
        return inv

    def _get_inventories(self, revision_ids):
        """Get the inventories for revision-ids.
        
        This is a callback used by the RepositoryLoader to
        speed up inventory reconstruction.
        """
        present = []
        inventories = []
        # If an inventory is in the cache, we assume it was
        # successfully loaded into the repsoitory
        for revision_id in revision_ids:
            try:
                inv = self.cache_mgr.inventories[revision_id]
                present.append(revision_id)
            except KeyError:
                if self.verbose:
                    self.note("get_inventories cache miss for %s", revision_id)
                # Not cached so reconstruct from repository
                if self.repo.has_revision(revision_id):
                    rev_tree = self.repo.revision_tree(revision_id)
                    present.append(revision_id)
                else:
                    rev_tree = self.repo.revision_tree(None)
                inv = rev_tree.inventory
                self.cache_mgr.inventories[revision_id] = inv
            inventories.append(inv)
        return present, inventories

    def _get_lines(self, file_id):
        """Get the lines for a file-id."""
        return self.lines_for_commit[file_id]

    def _modify_inventory(self, path, kind, is_executable, data):
        """Add to or change an item in the inventory."""
        # Create the new InventoryEntry
        basename, parent_ie = self._ensure_directory(path)
        file_id = self.bzr_file_id(path)
        ie = inventory.make_entry(kind, basename, parent_ie.file_id, file_id)
        ie.revision = self.revision_id
        if isinstance(ie, inventory.InventoryFile):
            ie.executable = is_executable
            lines = osutils.split_lines(data)
            ie.text_sha1 = osutils.sha_strings(lines)
            ie.text_size = sum(map(len, lines))
            self.lines_for_commit[file_id] = lines
        elif isinstance(ie, inventory.InventoryLink):
            ie.symlink_target = data.encode('utf8')
            # There are no lines stored for a symlink so
            # make sure the cache used by get_lines knows that
            self.lines_for_commit[file_id] = []
        else:
            raise errors.BzrError("Cannot import items of kind '%s' yet" %
                (kind,))

        # Record this new inventory entry
        if file_id in self.inventory:
            # HACK: no API for this (del+add does more than it needs to)
            self.inventory._byid[file_id] = ie
            parent_ie.children[basename] = ie
        else:
            self.inventory.add(ie)

    def _ensure_directory(self, path):
        """Ensure that the containing directory exists for 'path'"""
        dirname, basename = osutils.split(path)
        if dirname == '':
            # the root node doesn't get updated
            return basename, self.inventory.root
        try:
            ie = self.directory_entries[dirname]
        except KeyError:
            # We will create this entry, since it doesn't exist
            pass
        else:
            return basename, ie

        # No directory existed, we will just create one, first, make sure
        # the parent exists
        dir_basename, parent_ie = self._ensure_directory(dirname)
        dir_file_id = self.bzr_file_id(dirname)
        ie = inventory.entry_factory['directory'](dir_file_id,
                                                  dir_basename,
                                                  parent_ie.file_id)
        ie.revision = self.revision_id
        self.directory_entries[dirname] = ie
        # There are no lines stored for a directory so
        # make sure the cache used by get_lines knows that
        self.lines_for_commit[dir_file_id] = []
        #print "adding dir for %s" % path
        self.inventory.add(ie)
        return basename, ie


class GenericBranchUpdater(object):

    def __init__(self, repo, branch, cache_mgr, heads_by_ref, last_ref, tags):
        """Create an object responsible for updating branches.

        :param heads_by_ref: a dictionary where
          names are git-style references like refs/heads/master;
          values are one item lists of commits marks.
        """
        self.repo = repo
        self.branch = branch
        self.cache_mgr = cache_mgr
        self.heads_by_ref = heads_by_ref
        self.last_ref = last_ref
        self.tags = tags

    def update(self):
        """Update the Bazaar branches and tips matching the heads.

        If the repository is shared, this routine creates branches
        as required. If it isn't, warnings are produced about the
        lost of information.

        :return: updated, lost_heads where
          updated = the list of branches updated
          lost_heads = a list of (bazaar-name,revision) for branches that
            would have been created had the repository been shared
        """
        updated = []
        branch_tips, lost_heads = self._get_matching_branches()
        for br, tip in branch_tips:
            if self._update_branch(br, tip):
                updated.append(br)
        return updated, lost_heads

    def _get_matching_branches(self):
        """Get the Bazaar branches.

        :return: default_tip, branch_tips, lost_heads where
          default_tip = the last commit mark for the default branch
          branch_tips = a list of (branch,tip) tuples for other branches.
          lost_heads = a list of (bazaar-name,revision) for branches that
            would have been created had the repository been shared and
            everything succeeded
        """
        branch_tips = []
        lost_heads = []
        ref_names = self.heads_by_ref.keys()
        if self.branch is not None:
            trunk = self.select_trunk(ref_names)
            default_tip = self.heads_by_ref[trunk][0]
            branch_tips.append((self.branch, default_tip))
            ref_names.remove(trunk)

        # Convert the reference names into Bazaar speak
        bzr_names = self._get_bzr_names_from_ref_names(ref_names)

        # Policy for locating branches
        def dir_under_current(name, ref_name):
            # Using the Bazaar name, get a directory under the current one
            return name
        def dir_sister_branch(name, ref_name):
            # Using the Bazaar name, get a sister directory to the branch
            return osutils.pathjoin(self.branch.base, "..", name)
        if self.branch is not None:
            dir_policy = dir_sister_branch
        else:
            dir_policy = dir_under_current

        # Create/track missing branches
        shared_repo = self.repo.is_shared()
        for name in sorted(bzr_names.keys()):
            ref_name = bzr_names[name]
            tip = self.heads_by_ref[ref_name][0]
            if shared_repo:
                location = dir_policy(name, ref_name)
                try:
                    br = self.make_branch(location)
                    branch_tips.append((br,tip))
                    continue
                except errors.BzrError, ex:
                    error("ERROR: failed to create branch %s: %s",
                        location, ex)
            lost_head = self.cache_mgr.revision_ids[tip]
            lost_info = (name, lost_head)
            lost_heads.append(lost_info)
        return branch_tips, lost_heads

    def select_trunk(self, ref_names):
        """Given a set of ref names, choose one as the trunk."""
        for candidate in ['refs/heads/master']:
            if candidate in ref_names:
                return candidate
        # Use the last reference in the import stream
        return self.last_ref

    def make_branch(self, location):
        """Make a branch in the repository if not already there."""
        try:
            return bzrdir.BzrDir.open(location).open_branch()
        except errors.NotBranchError, ex:
            return bzrdir.BzrDir.create_branch_convenience(location)

    def _get_bzr_names_from_ref_names(self, ref_names):
        """Generate Bazaar branch names from import ref names.
        
        :return: a dictionary with Bazaar names as keys and
          the original reference names as values.
        """
        bazaar_names = {}
        for ref_name in sorted(ref_names):
            parts = ref_name.split('/')
            if parts[0] == 'refs':
                parts.pop(0)
            full_name = "--".join(parts)
            bazaar_name = parts[-1]
            if bazaar_name in bazaar_names:
                bazaar_name = full_name
            bazaar_names[bazaar_name] = ref_name
        return bazaar_names

    def _update_branch(self, br, last_mark):
        """Update a branch with last revision and tag information.
        
        :return: whether the branch was changed or not
        """
        last_rev_id = self.cache_mgr.revision_ids[last_mark]
        revs = list(self.repo.iter_reverse_revision_history(last_rev_id))
        revno = len(revs)
        existing_revno, existing_last_rev_id = br.last_revision_info()
        changed = False
        if revno != existing_revno or last_rev_id != existing_last_rev_id:
            br.set_last_revision_info(revno, last_rev_id)
            changed = True
        # apply tags known in this branch
        my_tags = {}
        if self.tags:
            for tag,rev in self.tags.items():
                if rev in revs:
                    my_tags[tag] = rev
            if my_tags:
                br.tags._set_tag_dict(my_tags)
                changed = True
        if changed:
            tagno = len(my_tags)
            note("\t branch %s now has %d %s and %d %s", br.nick,
                revno, helpers.single_plural(revno, "revision", "revisions"),
                tagno, helpers.single_plural(tagno, "tag", "tags"))
        return changed<|MERGE_RESOLUTION|>--- conflicted
+++ resolved
@@ -527,32 +527,23 @@
     def reset_handler(self, cmd):
         """Process a ResetCommand."""
         if cmd.ref.startswith('refs/tags/'):
-<<<<<<< HEAD
             tag_name = cmd.ref[len('refs/tags/'):]
             if cmd.from_ is not None:
                 self._set_tag(tag_name, cmd.from_)
             elif self.verbose:
                 self.warning("ignoring reset refs/tags/%s - no from clause"
                     % tag_name)
-        else:
-            self.warning("resets are not supported yet"
-                " - ignoring reset of '%s'", cmd.ref)
-=======
-            self._set_tag(cmd.ref[len('refs/tags/'):], cmd.from_)
-	    return
+            return
 
 	# FIXME: cmd.from_ is a committish and thus could reference
-	# another branch.  Create a method for resolving commitsh's.
+	# another branch.  Create a method for resolving commitish's.
         if cmd.from_ is not None:
-            self.cache_mgr.last_ref = cmd.ref
-            self.cache_mgr.heads.setdefault(cmd.from_, set()).add(cmd.ref)
-            self.cache_mgr.last_ids[cmd.ref] = cmd.from_
-
-            updater = GenericBranchUpdater(self.repo, self.branch, self.cache_mgr,
-                helpers.invert_dictset(self.cache_mgr.heads),
-                self.cache_mgr.last_ref, self.tags)
-            updater.update()
->>>>>>> eaa8af23
+            self.cache_mgr.track_heads_for_ref(cmd.ref, cmd.from_)
+            # Why is this required now vs at the end?
+            #updater = GenericBranchUpdater(self.repo, self.branch, self.cache_mgr,
+            #    helpers.invert_dictset(self.cache_mgr.heads),
+            #    self.cache_mgr.last_ref, self.tags)
+            #updater.update()
 
     def tag_handler(self, cmd):
         """Process a TagCommand."""
@@ -637,6 +628,18 @@
         # otherwise, we'll get duplicate file-ids in the repository.
         self.file_ids[new_path] = self.file_ids[old_path]
         del self.file_ids[old_path]
+
+    def track_heads_for_ref(self, cmd_ref, cmd_id, parents=None):
+        if parents is not None:
+            for parent in parents:
+                refs = self.heads.get(parent)
+                if refs:
+                    refs.discard(cmd_ref)
+                    if not refs:
+                        del self.heads[parent]
+        self.heads.setdefault(cmd_id, set()).add(cmd_ref)
+        self.last_ids[cmd_ref] = cmd_id
+        self.last_ref = cmd_ref
 
 
 def _track_heads(cmd, cache_mgr):
@@ -654,17 +657,9 @@
         else:
             parents = []
     parents.extend(cmd.merges)
+
     # Track the heads
-    for parent in parents:
-        try:
-            del cache_mgr.heads[parent] # FIXME?
-        except KeyError:
-            # it's ok if the parent isn't there - another
-            # commit may have already removed it
-            pass
-    cache_mgr.heads.setdefault(cmd.id, set()).add(cmd.ref)
-    cache_mgr.last_ids[cmd.ref] = cmd.id
-    cache_mgr.last_ref = cmd.ref
+    cache_mgr.track_heads_for_ref(cmd.ref, cmd.id, parents)
     return parents
 
 
@@ -712,7 +707,8 @@
                 for p in parents]
         else:
             self.parents = []
-        self.debug("revision parents are %s", str(self.parents))
+        self.debug("%s id: %s, parents: %s", self.command.id,
+            self.revision_id, str(self.parents))
 
         # Seed the inventory from the previous one
         if len(self.parents) == 0:
@@ -1112,7 +1108,10 @@
             full_name = "--".join(parts)
             bazaar_name = parts[-1]
             if bazaar_name in bazaar_names:
-                bazaar_name = full_name
+                if parts[0] == 'remotes':
+                    bazaar_name += ".remote"
+                else:
+                    bazaar_name = full_name
             bazaar_names[bazaar_name] = ref_name
         return bazaar_names
 
