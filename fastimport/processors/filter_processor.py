# Copyright (C) 2009 Canonical Ltd
#
# This program is free software; you can redistribute it and/or modify
# it under the terms of the GNU General Public License as published by
# the Free Software Foundation; either version 2 of the License, or
# (at your option) any later version.
#
# This program is distributed in the hope that it will be useful,
# but WITHOUT ANY WARRANTY; without even the implied warranty of
# MERCHANTABILITY or FITNESS FOR A PARTICULAR PURPOSE.  See the
# GNU General Public License for more details.
#
# You should have received a copy of the GNU General Public License
# along with this program.  If not, see <http://www.gnu.org/licenses/>.

"""Import processor that filters the input (and doesn't import)."""


from fastimport import (
    commands,
    helpers,
    processor,
    )
import stat


class FilterProcessor(processor.ImportProcessor):
    """An import processor that filters the input to include/exclude objects.

    No changes to the current repository are made.

    Here are the supported parameters:

    * include_paths - a list of paths that commits must change in order to
      be kept in the output stream

    * exclude_paths - a list of paths that should not appear in the output
      stream

    * squash_empty_commits - if set to False, filter processor will be much more
      conservative w.r.t. history handling -- it will preserve all commits and
      links between them, including those to unknown revisions. This is primarily
      usefull for filtering incremental streams
    """

    known_params = [
        'include_paths',
        'exclude_paths',
        'squash_empty_commits'
        ]

    def pre_process(self):
        self.includes = self.params.get('include_paths')
        self.excludes = self.params.get('exclude_paths')
        self.squash_empty_commits = bool(self.params.get('squash_empty_commits', True))
        # What's the new root, if any
        self.new_root = helpers.common_directory(self.includes)
        # Buffer of blobs until we know we need them: mark -> cmd
        self.blobs = {}
        # These are the commits we've squashed so far
        self.squashed_commits = set()
        # Map of commit-id to list of parents
        self.parents = {}

    def pre_handler(self, cmd):
        self.command = cmd
        # Should this command be included in the output or not?
        self.keep = False
        # Blobs to dump into the output before dumping the command itself
        self.referenced_blobs = []

    def post_handler(self, cmd):
        if not self.keep:
            return
        # print referenced blobs and the command
        for blob_id in self.referenced_blobs:
            self._print_command(self.blobs[blob_id])
        self._print_command(self.command)

    def progress_handler(self, cmd):
        """Process a ProgressCommand."""
        # These always pass through
        self.keep = True

    def blob_handler(self, cmd):
        """Process a BlobCommand."""
        # These never pass through directly. We buffer them and only
        # output them if referenced by an interesting command.
        self.blobs[cmd.id] = cmd
        self.keep = False

    def checkpoint_handler(self, cmd):
        """Process a CheckpointCommand."""
        # These always pass through
        self.keep = True

    def commit_handler(self, cmd):
        """Process a CommitCommand."""
        # These pass through if they meet the filtering conditions
        interesting_filecmds = self._filter_filecommands(cmd.iter_files)
        if interesting_filecmds or not self.squash_empty_commits:
            # If all we have is a single deleteall, skip this commit
            if len(interesting_filecmds) == 1 and isinstance(
                interesting_filecmds[0], commands.FileDeleteAllCommand):
                pass
            else:
                # Remember just the interesting file commands
                self.keep = True
                cmd.file_iter = iter(interesting_filecmds)

                # Record the referenced blobs
                for fc in interesting_filecmds:
                    if isinstance(fc, commands.FileModifyCommand):
                        if (fc.dataref is not None and
                            not stat.S_ISDIR(fc.mode)):
                            self.referenced_blobs.append(fc.dataref)

                # Update from and merges to refer to commits in the output
<<<<<<< HEAD
                cmd.from_ = self._find_interesting_from(cmd.from_)
                cmd.merges = self._find_interesting_merges(cmd.merges)
        else:
            self.squashed_commits.add(cmd.id)
=======
                if self.squash_empty_commits:
                    cmd.from_ = self._find_interesting_from(cmd.from_)
                    cmd.merges = self._find_interesting_merges(cmd.merges)
                self.interesting_commits.add(cmd.id)
>>>>>>> 23079098

        # Keep track of the parents
        if cmd.from_ and cmd.merges:
            parents = [cmd.from_] + cmd.merges
        elif cmd.from_:
            parents = [cmd.from_]
        else:
            parents = None
        if cmd.mark is not None:
            self.parents[":" + cmd.mark] = parents

    def reset_handler(self, cmd):
        """Process a ResetCommand."""
        if cmd.from_ is None:
            # We pass through resets that init a branch because we have to
            # assume the branch might be interesting.
            self.keep = True
        else:
            # Keep resets if they indirectly reference something we kept
            cmd.from_ = self._find_interesting_from(cmd.from_)
            self.keep = cmd.from_ is not None

    def tag_handler(self, cmd):
        """Process a TagCommand."""
        # Keep tags if they indirectly reference something we kept
        cmd.from_ = self._find_interesting_from(cmd.from_)
        self.keep = cmd.from_ is not None

    def feature_handler(self, cmd):
        """Process a FeatureCommand."""
        feature = cmd.feature_name
        if feature not in commands.FEATURE_NAMES:
            self.warning("feature %s is not supported - parsing may fail"
                % (feature,))
        # These always pass through
        self.keep = True

    def _print_command(self, cmd):
        """Wrapper to avoid adding unnecessary blank lines."""
        text = repr(cmd)
        self.outf.write(text)
        if not text.endswith("\n"):
            self.outf.write("\n")

    def _filter_filecommands(self, filecmd_iter):
        """Return the filecommands filtered by includes & excludes.
        
        :return: a list of FileCommand objects
        """
        if self.includes is None and self.excludes is None:
            return list(filecmd_iter())

        # Do the filtering, adjusting for the new_root
        result = []
        for fc in filecmd_iter():
            if (isinstance(fc, commands.FileModifyCommand) or
                isinstance(fc, commands.FileDeleteCommand)):
                if self._path_to_be_kept(fc.path):
                    fc.path = self._adjust_for_new_root(fc.path)
                else:
                    continue
            elif isinstance(fc, commands.FileDeleteAllCommand):
                pass
            elif isinstance(fc, commands.FileRenameCommand):
                fc = self._convert_rename(fc)
            elif isinstance(fc, commands.FileCopyCommand):
                fc = self._convert_copy(fc)
            else:
                self.warning("cannot handle FileCommands of class %s - ignoring",
                        fc.__class__)
                continue
            if fc is not None:
                result.append(fc)
        return result

    def _path_to_be_kept(self, path):
        """Does the given path pass the filtering criteria?"""
        if self.excludes and (path in self.excludes
                or helpers.is_inside_any(self.excludes, path)):
            return False
        if self.includes:
            return (path in self.includes
                or helpers.is_inside_any(self.includes, path))
        return True

    def _adjust_for_new_root(self, path):
        """Adjust a path given the new root directory of the output."""
        if self.new_root is None:
            return path
        elif path.startswith(self.new_root):
            return path[len(self.new_root):]
        else:
            return path

    def _find_interesting_parent(self, commit_ref):
        while True:
            if commit_ref not in self.squashed_commits:
                return commit_ref
            parents = self.parents.get(commit_ref)
            if not parents:
                return None
            commit_ref = parents[0]

    def _find_interesting_from(self, commit_ref):
        if commit_ref is None:
            return None
        return self._find_interesting_parent(commit_ref)

    def _find_interesting_merges(self, commit_refs):
        if commit_refs is None:
            return None
        merges = []
        for commit_ref in commit_refs:
            parent = self._find_interesting_parent(commit_ref)
            if parent is not None:
                merges.append(parent)
        if merges:
            return merges
        else:
            return None

    def _convert_rename(self, fc):
        """Convert a FileRenameCommand into a new FileCommand.
        
        :return: None if the rename is being ignored, otherwise a
          new FileCommand based on the whether the old and new paths
          are inside or outside of the interesting locations.
          """
        old = fc.old_path
        new = fc.new_path
        keep_old = self._path_to_be_kept(old)
        keep_new = self._path_to_be_kept(new)
        if keep_old and keep_new:
            fc.old_path = self._adjust_for_new_root(old)
            fc.new_path = self._adjust_for_new_root(new)
            return fc
        elif keep_old:
            # The file has been renamed to a non-interesting location.
            # Delete it!
            old = self._adjust_for_new_root(old)
            return commands.FileDeleteCommand(old)
        elif keep_new:
            # The file has been renamed into an interesting location
            # We really ought to add it but we don't currently buffer
            # the contents of all previous files and probably never want
            # to. Maybe fast-import-info needs to be extended to
            # remember all renames and a config file can be passed
            # into here ala fast-import?
            self.warning("cannot turn rename of %s into an add of %s yet" %
                (old, new))
        return None

    def _convert_copy(self, fc):
        """Convert a FileCopyCommand into a new FileCommand.
        
        :return: None if the copy is being ignored, otherwise a
          new FileCommand based on the whether the source and destination
          paths are inside or outside of the interesting locations.
          """
        src = fc.src_path
        dest = fc.dest_path
        keep_src = self._path_to_be_kept(src)
        keep_dest = self._path_to_be_kept(dest)
        if keep_src and keep_dest:
            fc.src_path = self._adjust_for_new_root(src)
            fc.dest_path = self._adjust_for_new_root(dest)
            return fc
        elif keep_src:
            # The file has been copied to a non-interesting location.
            # Ignore it!
            return None
        elif keep_dest:
            # The file has been copied into an interesting location
            # We really ought to add it but we don't currently buffer
            # the contents of all previous files and probably never want
            # to. Maybe fast-import-info needs to be extended to
            # remember all copies and a config file can be passed
            # into here ala fast-import?
            self.warning("cannot turn copy of %s into an add of %s yet" %
                (src, dest))
        return None<|MERGE_RESOLUTION|>--- conflicted
+++ resolved
@@ -37,10 +37,8 @@
     * exclude_paths - a list of paths that should not appear in the output
       stream
 
-    * squash_empty_commits - if set to False, filter processor will be much more
-      conservative w.r.t. history handling -- it will preserve all commits and
-      links between them, including those to unknown revisions. This is primarily
-      usefull for filtering incremental streams
+    * squash_empty_commits - if set to False, squash commits that don't have
+      any changes after the filter has been applied
     """
 
     known_params = [
@@ -52,7 +50,8 @@
     def pre_process(self):
         self.includes = self.params.get('include_paths')
         self.excludes = self.params.get('exclude_paths')
-        self.squash_empty_commits = bool(self.params.get('squash_empty_commits', True))
+        self.squash_empty_commits = bool(
+            self.params.get('squash_empty_commits', True))
         # What's the new root, if any
         self.new_root = helpers.common_directory(self.includes)
         # Buffer of blobs until we know we need them: mark -> cmd
@@ -116,17 +115,10 @@
                             self.referenced_blobs.append(fc.dataref)
 
                 # Update from and merges to refer to commits in the output
-<<<<<<< HEAD
                 cmd.from_ = self._find_interesting_from(cmd.from_)
                 cmd.merges = self._find_interesting_merges(cmd.merges)
         else:
             self.squashed_commits.add(cmd.id)
-=======
-                if self.squash_empty_commits:
-                    cmd.from_ = self._find_interesting_from(cmd.from_)
-                    cmd.merges = self._find_interesting_merges(cmd.merges)
-                self.interesting_commits.add(cmd.id)
->>>>>>> 23079098
 
         # Keep track of the parents
         if cmd.from_ and cmd.merges:
